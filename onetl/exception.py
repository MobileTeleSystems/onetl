#  Copyright 2023 MTS (Mobile Telesystems)
#
#  Licensed under the Apache License, Version 2.0 (the "License");
#  you may not use this file except in compliance with the License.
#  You may obtain a copy of the License at
#
#      http://www.apache.org/licenses/LICENSE-2.0
#
#  Unless required by applicable law or agreed to in writing, software
#  distributed under the License is distributed on an "AS IS" BASIS,
#  WITHOUT WARRANTIES OR CONDITIONS OF ANY KIND, either express or implied.
#  See the License for the specific language governing permissions and
#  limitations under the License.

import textwrap

from evacuator import NeedEvacuation

MISSING_JVM_CLASS_MSG = textwrap.dedent(
    """
    |Spark| Cannot import Java class %r.

        It looks like you've created Spark session without this option:
            SparkSession.builder.config("spark.jars.packages", %s)

        Please call `spark.stop()`, restart the interpreter,
        and then create new SparkSession with proper options.
    """,
).lstrip()


class DirectoryNotFoundError(OSError):
    """
    Like ``FileNotFoundError``, but for directory.

    Cannot be replaced with ``NotAFileError`` because on some operating systems
    (e.g. Linux) there are other file types than regular file and directory - symlink, device, etc
    """


class NotAFileError(OSError):
    """
    Like ``NotADirectoryError``, but for files.

    Cannot be replaced with ``FileNotFoundError``, it has different meaning
    """


<<<<<<< HEAD
class FileSizeMismatchError(OSError):
    """
    File size mismatch
=======
class DirectoryExistsError(OSError):
    """
    Like ``FileExistsError``, but for directories.
>>>>>>> fc60afa3
    """


class DirectoryNotEmptyError(OSError):
    """
    Raised when trying to remove directory contains some files or other directories
    """


class NoDataError(NeedEvacuation):
    """
    Raised when there is no data in FileResult or DataFrame
    """


class FilesError(RuntimeError):
    """
    Raised when something went wrong while working with file collection
    """


class SkippedFilesError(FilesError):
    """
    Raised when file collection contains skipped files
    """


class FailedFilesError(FilesError):
    """
    Raised when file collection contains failed files
    """


class MissingFilesError(FilesError):
    """
    Raised when file collection contains missing files
    """


class ZeroFileSizeError(FilesError):
    """
    Raised when file collection contains some zero-sized file
    """


class EmptyFilesError(FilesError, NoDataError):
    """
    Raised when file collection is empty
    """


class SparkError(RuntimeError):
    """
    Raised when something went wrong while working with Spark
    """


class TooManyParallelJobsError(SparkError):
    """
    Raised when number parallel jobs is too high
    """


class SignatureError(TypeError):
    """
    Raised when hook signature is not consistent with slot
    """<|MERGE_RESOLUTION|>--- conflicted
+++ resolved
@@ -46,15 +46,15 @@
     """
 
 
-<<<<<<< HEAD
 class FileSizeMismatchError(OSError):
     """
     File size mismatch
-=======
+    """
+
+
 class DirectoryExistsError(OSError):
     """
     Like ``FileExistsError``, but for directories.
->>>>>>> fc60afa3
     """
 
 

# WeMakePythonStyleGuide:
# https://wemake-python-stylegui.de/en/latest/index.html
# https://wemake-python-stylegui.de/en/latest/pages/usage/configuration.html
# https://wemake-python-stylegui.de/en/latest/pages/usage/violations/index.html
# http://pycodestyle.pycqa.org/en/latest/intro.html
# http://flake8.pycqa.org/en/latest/user/configuration.html
# http://flake8.pycqa.org/en/latest/user/options.html
# http://flake8.pycqa.org/en/latest/user/error-codes.html
# http://flake8.pycqa.org/en/latest/user/violations.html
# https://wemake-python-stylegui.de/en/latest/pages/usage/formatter.html
# https://wemake-python-stylegui.de/en/latest/pages/usage/integrations/plugins.html
# http://flake8.pycqa.org/en/latest/user/options.html?highlight=per-file-ignores#cmdoption-flake8-per-file-ignores

[autoflake]
imports = onetl,pydantic,etl_entities,pyspark,tests
ignore-init-module-imports = true
remove-unused-variables = true


[flake8]
# Wemake Python Style Guide Configuration

jobs = 4

min-name-length = 1
# We don't control ones who use our code
i-control-code = False
nested-classes-whitelist =
    Meta,
    NewDate,
# Max of noqa in a module
max-noqa-comments = 10
max-annotation-complexity = 4
max-returns = 5
max-awaits = 5
max-local-variables = 20
max-name-length = 60
# Max of expressions in a function
max-expressions = 15
# Max args in a function
max-arguments = 15
# Max classes and functions in a single module
max-module-members = 35
max-methods = 25
# Max line complexity measured in AST nodes
max-line-complexity = 24
# Max Jones Score for a module: the median of all lines complexity sum
max-jones-score = 15
# Max amount of cognitive complexity per function
max-cognitive-score = 20
# Max amount of cognitive complexity per module
max-cognitive-average = 25
max-imports = 25
max-imported-names = 50
# Max of expression usages in a module
max-module-expressions = 15
# Max of expression usages in a function
max-function-expressions = 15
max-base-classes = 5
max-decorators = 6
# Max of repeated string constants in your modules
max-string-usages = 15
max-try-body-length = 15
max-asserts = 15
# Max number of access level in an expression
max-access-level = 6
# maximum number of public instance attributes
max-attributes = 20

max-line-length = 120
max-doc-length = 120

# https://pypi.org/project/flake8-quotes/
inline-quotes = double
multiline-quotes = double
docstring-quotes = double

# https://wemake-python-stylegui.de/en/latest/pages/usage/formatter.html
#format = '%(path)s:%(row)d:%(col)d: %(code)s %(text)s'
;format = wemake
show-source = True
# Print total number of errors
count = True
statistics = True
# benchmark = True

exclude =
    .tox,
    migrations,
    dist,
    build,
    hadoop_archive_plugin,
    virtualenv,
    venv,
    venv36,
    ve,
    .venv,
    tox.ini,
    docker,
    Jenkinsfile,
    dags,
    setup.py,
    docs,

# https://github.com/peterjc/flake8-rst-docstrings/pull/16
rst-directives =
    # These are sorted alphabetically - but that does not matter
    autosummary,data,currentmodule,deprecated,
    glossary,moduleauthor,plot,testcode,
    versionadded,versionchanged,

rst-roles =
    attr,class,func,meth,mod,obj,ref,term,
    # Python programming language:
    py:func,py:mod,

# https://wemake-python-stylegui.de/en/latest/pages/usage/violations/index.html
# http://pycodestyle.pycqa.org/en/latest/intro.html
ignore =
# Import at the wrong position
# [buggy with trailing commas and "as <alias>" imports]
# [too much hassle]
# [sometimes flask imports cannot be placed alphabetically]
#FIXME: change where can be done, later switch on
    I,
    ANN,
# Found name reserved for first argument: cls [opinionated]
    WPS117,
# __future__ import "division" missing
    FI10,
# __future__ import "absolute_import" missing
    FI11,
# __future__ import "with_statement" missing
    FI12,
# __future__ import "print_function" missing
    FI13,
# __future__ import "unicode_literals" missing
    FI14,
# __future__ import "generator_stop" missing
    FI15,
# __future__ import "nested_scopes" missing
    FI16,
# __future__ import "generators" missing
    FI17,
# __future__ import "annotations" present
    FI58,
# Found `f` string [opinionated]
    WPS305,
# Found explicit string concat [opinionated]
    WPS336,
# Found using `@staticmethod` [opinionated]
    WPS602,
# Found wrong variable name ("data", "handler", "params") [opinionated]
    WPS110,
# Found upper-case . constant in a class (flask config requires uppercase consts) [opinionated]
    WPS115,
# WPS223: Found too many `elif` branches
    WPS223,
# Found class without a base class (goes against PEP8) [opinionated]
    WPS306,
# Found line break before binary operator [goes against PEP8] [opinionated]
    W503,
# Found multiline conditions [opinionated]
    WPS337,
# Found mutable module constant [opinionated]
    WPS407,
# WPS411 Found empty module:
    WPS411,
# Found nested import [opinionated]
    WPS433,
# Found negated condition [opinionated]
    WPS504,
# WPS529:Found implicit `.get()` dict usage
    WPS529,
# FIXME: handle with docstring later
# Docstrings [opinionated]
    D,
# P101 and P103 string does contain unindexed parameters'
    P101,
    P103,
# WPS237:Found a too complex `f` string
    WPS237,
# WPS316 Found context manager with too many assignments
    WPS316,
# WPS326 Found implicit string concatenation [optional]
    WPS326,
# WPS347 Found vague import that may cause confusion
    WPS347,
# WPS421 Found wrong function call: locals'
    WPS421,
# WPS348 Found a line that starts with a dot
    WPS348,
# WPS440 Found block variables overlap
    WPS440,
# WPS459 Found comparison with float or complex number [buggy]
    WPS459,
# S108 Probable insecure usage of temp file/directory.
    S108,
# S404  Consider possible security implications associated with check_call module
    S404,
# S603  subprocess call - check for execution of untrusted input
    S603,
# S607  Starting a process with a partial executable path
    S607,
# S608  Possible SQL injection vector through string-based query construction.
    S608,
# E402  module level import not at top of file
    E402,
# RST399: Document or section may not begin with a transition.
    RST399,
# WPS432 Found magic number
    WPS432,
# WPS615 Found unpythonic getter or setter
    WPS615,
# RST213: Inline emphasis start-string without end-string.
    RST213,
# RST307: Error in "code" directive
    RST307,
# WPS428 Found statement that has no effect
    WPS428,
# WPS462 Wrong multiline string usage
    WPS462,
# WPS303 Found underscored number:
    WPS303,
# WPS431 Found nested class
    WPS431,
# WPS317 Invalid multiline string usage
    WPS317,
# WPS226 Found string literal over-use: | [bug]
    WPS226,
# WPS323 Found `%` string formatting
    WPS323,
# RST305 Undefined substitution referenced: support_hooks
    RST305,
# RST303 Unknown directive type tabs
    RST303,
# WPS402 Found `noqa` comments overuse
    WPS402,
# WPS214 Found too many methods
    WPS214,
# WPS605 Found method without arguments
    WPS605,
#  N805 first argument of a method should be named 'self'
    N805,
# WPS238 Found too many raises in a function
    WPS238,
# W505: doc line too long
    W505,
# E501: line too long
    E501,
# WPS114 Found underscored number name pattern: package_spark_2_3
    WPS114,
# WPS420 Found wrong keyword pass
    WPS420
# WPS600 Found subclassing a builtin: str
    WPS600,
# WPS601 Found shadowed class attribute
    WPS601,
# WPS604 Found incorrect node inside `class` body: pass
    WPS604,
# WPS100 Found wrong module name: util
    WPS100
# WPS436 Found protected module import: onetl._util
# https://github.com/wemake-services/wemake-python-styleguide/issues/1441
    WPS436
# WPS201 Found module with too many imports: 26 > 25
    WPS201

# http://flake8.pycqa.org/en/latest/user/options.html?highlight=per-file-ignores#cmdoption-flake8-per-file-ignores
per-file-ignores =
    __init__.py:
# * imports are valid for __init__.py scripts
        F403,
        WPS347,
        WPS440,
# __init__.py scripts may require a lot of imports
        WPS235,
# F401 imported but unused
        F401,
    conftest.py:
# E800  Found commented out code
        E800,
# S105  Possible hardcoded password [test usage]
        S105,
# WPS442 Found outer scope names shadowing
        WPS442,
# WPS432 Found magic number: 2020
        WPS432,
# WPS235 Found too many imported names from a module
        WPS235,
# WPS202 Found too many module members: 36 > 35
        WPS202,
    file_result.py:
# E800  Found commented out code
        E800,
    yaml_hwm_store.py:
# E800 Found commented out code
        E800,
# P102 docstring does contain unindexed parameters
        P102,
    db_writer.py:
# E800  Found commented out code
        E800,
    kafka.py:
# too few type annotations
        TAE001,
    *connection.py:
# WPS437 Found protected attribute usage: spark._sc._gateway
        WPS437,
    onetl/connection/db_connection/mongodb.py:
# WPS437 Found protected attribute usage: self.Dialect._
        WPS437,
    onetl/connection/db_connection/jdbc_mixin.py:
# too few type annotations
        TAE001,
# WPS219 :Found too deep access level
        WPS219,
# WPS437: Found protected attribute usage: spark._jvm
        WPS437,
    onetl/connection/db_connection/hive.py:
# WPS437 Found protected attribute usage: self.Dialect._
        WPS437,
    onetl/connection/db_connection/greenplum.py:
# WPS437 Found protected attribute usage: self.Dialect._
        WPS437,
    onetl/_util/*:
# WPS437 Found protected attribute usage: spark._jvm
        WPS437,
    file_filter.py:
    onetl/connection/file_connection/file_connection.py:
# WPS220: Found too deep nesting
        WPS220,
    onetl/connection/file_connection/hdfs.py:
# E800  Found commented out code
        E800,
# F401 'hdfs.ext.kerberos.KerberosClient as CheckForKerberosSupport' imported but unused
        F401,
# WPS442 Found outer scope names shadowing: KerberosClient
        WPS442,
    onetl/hooks/slot.py:
# WPS210 Found too many local variables
        WPS210,
    tests/*:
# Found too many empty lines in `def`
        WPS473,
# TAE001 too few type annotations
        TAE001,
# U100 Unused argument
        U100,
# WPS220: Found too deep nesting
        WPS220,
# WPS231 Found function with too much cognitive complexity
        WPS231,
# FI18 __future__ import "annotations" missing
        FI18,
# S101 Use of assert detected. The enclosed code will be removed when compiling to optimised byte code.
        S101,
# S105 Possible hardcoded password
        S105,
# WPS122:Found all unused variables definition
        WPS122,
# WPS125 Found builtin shadowing: globals [test setup]
        WPS125,
# WPS204:Found overused expression [ok, for test purpose]
        WPS204,
# WPS218 Found too many `assert` statements
        WPS218,
# WPS219 Found too deep access level
        WPS219,
# WPS425 Found boolean non-keyword argument: False
        WPS425,
# WPS430 Found nested function
        WPS430,
# WPS432 Found magic number
        WPS432,
# WPS437 Found protected attribute usage
        WPS437,
# WPS442 Found outer scope names shadowing [ok for test usage]
        WPS442,
# WPS517 Found pointless starred expression
        WPS517,
# WPS609 Found direct magic attribute usage
        WPS609,
# WPS325 Found inconsistent `yield` statement
        WPS325,
# S106 Possible hardcoded password [test usage]
        S106,
# WPS118 Found too long name
        WPS118,
# WPS235 Found too many imported names from a module
        WPS235,
# WPS213 Found too many expressions
        WPS213,
# WPS212 Found too many return statements: 7 > 5
        WPS212,
# F401 'onetl' imported but unused
        F401,
# F811 redefinition of unused 'onetl' from line 72
        F811,
# F821: undefined name
        F821,
# WPS429: Found multiple assign targets a = b = 'c'
        WPS429,
# WPS342: Found implicit raw string
        WPS342,
# WPS520 Found compare with falsy constant: == []
        WPS520,
# B017 `pytest.raises(Exception)` should be considered evil
        B017
<<<<<<< HEAD
# WPS202 Found too many module members: 40 > 35
        WPS202
=======
# WPS202 Found too many module members: 36 > 35
        WPS202,
>>>>>>> 914751f0

[darglint]
docstring_style = sphinx

[mypy]
python_version = 3.7
# TODO: remove later
exclude = ^(?=.*file).*
strict_optional=True
# ignore typing in third-party packages
ignore_missing_imports = True
follow_imports = silent
show_error_codes = True
disable_error_code = name-defined, misc

[codespell]
ignore-words-list = INOUT, inout<|MERGE_RESOLUTION|>--- conflicted
+++ resolved
@@ -407,13 +407,9 @@
         WPS520,
 # B017 `pytest.raises(Exception)` should be considered evil
         B017
-<<<<<<< HEAD
 # WPS202 Found too many module members: 40 > 35
         WPS202
-=======
-# WPS202 Found too many module members: 36 > 35
-        WPS202,
->>>>>>> 914751f0
+
 
 [darglint]
 docstring_style = sphinx

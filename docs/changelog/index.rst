.. toctree::
    :maxdepth: 1
    :caption: Changelog

    DRAFT
<<<<<<< HEAD
=======
    0.12.0
>>>>>>> fe9048d7
    0.11.2
    0.11.1
    0.11.0
    0.10.2
    0.10.1
    0.10.0
    0.9.5
    0.9.4
    0.9.3
    0.9.2
    0.9.1
    0.9.0
    0.8.1
    0.8.0
    0.7.2
    0.7.1
    0.7.0<|MERGE_RESOLUTION|>--- conflicted
+++ resolved
@@ -3,10 +3,7 @@
     :caption: Changelog
 
     DRAFT
-<<<<<<< HEAD
-=======
     0.12.0
->>>>>>> fe9048d7
     0.11.2
     0.11.1
     0.11.0

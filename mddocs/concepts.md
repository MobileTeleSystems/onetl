# Concepts

Here you can find detailed documentation about each one of the onETL concepts and how to use them.

## Connection

### Basics

onETL is used to pull and push data into other systems, and so it has a first-class `Connection` concept for storing credentials that are used to communicate with external systems.

A `Connection` is essentially a set of parameters, such as username, password, hostname.

To create a connection to a specific storage type, you must use a class that matches the storage type. The class name is the same as the storage type name (`Oracle`, `MSSQL`, `SFTP`, etc):

```python
from onetl.connection import SFTP

sftp = SFTP(
 host="sftp.test.com",
 user="onetl",
 password="onetl",
)
```

All connection types are inherited from the parent class `BaseConnection`.

### Class diagram

<<<<<<< HEAD
```{uml}
...uml::

@startuml
Bob -> Cat
@enduml
```
=======
<!-- TODO: uml doesn't works -->

<!-- 
```{uml}

@startuml
left to right direction
skinparam classFontSize 20
skinparam class {
 BackgroundColor<<DBConnection>> LightGreen
 BackgroundColor<<FileConnection>> Khaki
 BackgroundColor<<FileDFConnection>> LightBlue
 StereotypeFontColor<<FileDFConnection>> Transparent
 StereotypeFontColor<<DBConnection>> Transparent
 StereotypeFontColor<<FileConnection>> Transparent
}
class BaseConnection {
}
class DBConnection <<DBConnection>>{
}
DBConnection --|> BaseConnection
class Hive <<DBConnection>>{
}
Hive --|> DBConnection
class Greenplum <<DBConnection>>{
}
Greenplum --|> DBConnection
class MongoDB <<DBConnection>>{
}
MongoDB --|> DBConnection
class Kafka <<DBConnection>>{
}
Kafka --|> DBConnection
class JDBCConnection <<DBConnection>>{
}
JDBCConnection --|> DBConnection
class Clickhouse <<DBConnection>>{
}
Clickhouse --|> JDBCConnection
class MSSQL <<DBConnection>>{
}
MSSQL --|> JDBCConnection
class MySQL <<DBConnection>>{
}
MySQL --|> JDBCConnection
class Postgres <<DBConnection>>{
}
Postgres --|> JDBCConnection
class Oracle <<DBConnection>>{
}
Oracle --|> JDBCConnection
class Teradata <<DBConnection>>{
}
Teradata --|> JDBCConnection
class FileConnection <<FileConnection>>{
}
FileConnection --|> BaseConnection
class FTP <<FileConnection>>{
}
FTP --|> FileConnection
class FTPS <<FileConnection>>{
}
FTPS --|> FileConnection
class HDFS <<FileConnection>>{
}
HDFS --|> FileConnection
class WebDAV <<FileConnection>>{
}
WebDAV --|> FileConnection
class Samba <<FileConnection>>{
}
Samba --|> FileConnection
class SFTP <<FileConnection>>{
}
SFTP --|> FileConnection
class S3 <<FileConnection>>{
}
S3 --|> FileConnection
class FileDFConnection <<FileDFConnection>>{
}
FileDFConnection --|> BaseConnection
class SparkHDFS <<FileDFConnection>>{
}
SparkHDFS --|> FileDFConnection
class SparkLocalFS <<FileDFConnection>>{
}
SparkLocalFS --|> FileDFConnection
class SparkS3 <<FileDFConnection>>{
}
SparkS3 --|> FileDFConnection
@enduml
```
-->
>>>>>>> edb8b002

### DBConnection

Classes inherited from `DBConnection` could be used for accessing databases.

A `DBConnection` could be instantiated as follows:

```python
from onetl.connection import MSSQL

mssql = MSSQL(
 host="mssqldb.demo.com",
 user="onetl",
 password="onetl",
 database="Telecom",
 spark=spark,
)
```

where **spark** is the current SparkSession.
`onETL` uses `Spark` and specific Java connectors under the hood to work with databases.

For a description of other parameters, see the documentation for the [available DBConnections](connection/db_connection/index.md#db-connections).

### FileConnection

Classes inherited from `FileConnection` could be used to access files stored on the different file systems/file servers

A `FileConnection` could be instantiated as follows:

```python
from onetl.connection import SFTP

sftp = SFTP(
 host="sftp.test.com",
 user="onetl",
 password="onetl",
)
```

For a description of other parameters, see the documentation for the [available FileConnections](connection/file_connection/index.md#file-connections).

### FileDFConnection

Classes inherited from `FileDFConnection` could be used for accessing files as Spark DataFrames.

A `FileDFConnection` could be instantiated as follows:

```python
from onetl.connection import SparkHDFS

spark_hdfs = SparkHDFS(
 host="namenode1.domain.com",
 cluster="mycluster",
 spark=spark,
)
```

where **spark** is the current SparkSession.
`onETL` uses `Spark` and specific Java connectors under the hood to work with DataFrames.

For a description of other parameters, see the documentation for the [available FileDFConnections](connection/file_df_connection/index.md#file-df-connections).

### Checking connection availability

Once you have created a connection, you can check the database/filesystem availability using the method `check()`:

```python
mssql.check()
sftp.check()
spark_hdfs.check()
```

It will raise an exception if database/filesystem cannot be accessed.

This method returns connection itself, so you can create connection and immediately check its availability:

```Python
mssql = MSSQL(
 host="mssqldb.demo.com",
 user="onetl",
 password="onetl",
 database="Telecom",
 spark=spark,
).check() # <--
```

## Extract/Load data

### Basics

As we said above, onETL is used to extract data from and load data into remote systems.

onETL provides several classes for this:

> * [DBReader](db/db_reader.md#db-reader)
> * [DBWriter](db/db_writer.md#db-writer)
> * [FileDFReader](file_df/file_df_reader/file_df_reader.md#file-df-reader)
> * [FileDFWriter](file_df/file_df_writer/file_df_writer.md#file-df-writer)
> * [FileDownloader](file/file_downloader/file_downloader.md#file-downloader)
> * [FileUploader](file/file_uploader/file_uploader.md#file-uploader)
> * [FileMover](file/file_mover/file_mover.md#file-mover)

All of these classes have a method `run()` that starts extracting/loading the data:

```python
from onetl.db import DBReader, DBWriter

reader = DBReader(
 connection=mssql,
 source="dbo.demo_table",
 columns=["column_1", "column_2"],
)

# Read data as Spark DataFrame
df = reader.run()

db_writer = DBWriter(
 connection=hive,
 target="dl_sb.demo_table",
)

# Save Spark DataFrame to Hive table
writer.run(df)
```

### Extract data

To extract data you can use classes:

| | Use case | Connection | `run()` gets | `run()` returns |
|--|--|--|--|--|
| [DBReader](db/db_reader.md#db-reader) | Reading data from a database | Any [DBConnection](connection/db_connection/index.md#db-connections) | - | [Spark DataFrame](https://spark.apache.org/docs/latest/api/python/reference/api/pyspark.sql.DataFrame.html#pyspark.sql.DataFrame) |
| [FileDFReader](file_df/file_df_reader/file_df_reader.md#file-df-reader) | Read data from a file or set of files | Any [FileDFConnection](connection/file_df_connection/index.md#file-df-connections) | No input, or List[File path on FileSystem] | [Spark DataFrame](https://spark.apache.org/docs/latest/api/python/reference/api/pyspark.sql.DataFrame.html#pyspark.sql.DataFrame) |
| [FileDownloader](db/db_reader.md#db-reader) | Download files from remote FS to local FS | Any [FileConnection](connection/file_connection/index.md#file-connections) | No input, or List[File path on remote FileSystem] | [DownloadResult](file/file_downloader/result.md#file-downloader-result) |

### Load data

To load data you can use classes:

| | Use case | Connection | `run()` gets | `run()` returns |
|--|--|--|--|--|
| [DBWriter](db/db_writer.md#db-writer) | Writing data from a DataFrame to a database | Any [DBConnection](connection/db_connection/index.md#db-connections) | [Spark DataFrame](https://spark.apache.org/docs/latest/api/python/reference/api/pyspark.sql.DataFrame.html#pyspark.sql.DataFrame) | None |
| [FileDFWriter](db/db_writer.md#db-writer) | Writing data from a DataFrame to a folder | Any [FileDFConnection](connection/file_df_connection/index.md#file-df-connections) | [Spark DataFrame](https://spark.apache.org/docs/latest/api/python/reference/api/pyspark.sql.DataFrame.html#pyspark.sql.DataFrame) | None |
| [FileUploader](file/file_uploader/file_uploader.md#file-uploader) | Uploading files from a local FS to remote FS | Any [FileConnection](connection/file_connection/index.md#file-connections) | List[File path on local FileSystem] | [UploadResult](file/file_uploader/result.md#file-uploader-result) |

### Manipulate data

To manipulate data you can use classes:

| | Use case | Connection | `run()` gets | `run()` returns |
|--|--|--|--|--|
| [FileMover](file/file_mover/file_mover.md#file-mover) | Move files between directories in remote FS | Any [FileConnection](connection/file_connection/index.md#file-connections) | List[File path on remote FileSystem] | [MoveResult](file/file_mover/result.md#file-mover-result) |

### Options

Extract and load classes have a `options` parameter, which has a special meaning:

> * all other parameters - *WHAT* we extract / *WHERE* we load to
> * `options` parameter - *HOW* we extract/load data

```python
db_reader = DBReader(
 # WHAT do we read:
 connection=mssql,
 source="dbo.demo_table", # some table from MSSQL
 columns=["column_1", "column_2"], # but only specific set of columns
 where="column_2 > 1000", # only rows matching the clause
 # HOW do we read:
 options=MSSQL.ReadOptions(
 numPartitions=10, # read in 10 parallel jobs
 partitionColumn="id", # balance data read by assigning each job a part of data using `hash(id) mod N` expression
 partitioningMode="hash",
 fetchsize=1000, # each job will fetch block of 1000 rows each on every read attempt
 ),
)

db_writer = DBWriter(
 # WHERE do we write to - to some table in Hive
 connection=hive,
 target="dl_sb.demo_table",
 # HOW do we write - overwrite all the data in the existing table
 options=Hive.WriteOptions(if_exists="replace_entire_table"),
)

file_downloader = FileDownloader(
 # WHAT do we download - files from some dir in SFTP
 connection=sftp,
 source_path="/source",
 filters=[Glob("*.csv")], # only CSV files
 limits=[MaxFilesCount(1000)], # 1000 files max
 # WHERE do we download to - a specific dir on local FS
 local_path="/some",
 # HOW do we download:
 options=FileDownloader.Options(
 delete_source=True, # after downloading each file remove it from source_path
 if_exists="replace_file", # replace existing files in the local_path
 ),
)

file_uploader = FileUploader(
 # WHAT do we upload - files from some local dir
 local_path="/source",
 # WHERE do we upload to- specific remote dir in HDFS
 connection=hdfs,
 target_path="/some",
 # HOW do we upload:
 options=FileUploader.Options(
 delete_local=True, # after uploading each file remove it from local_path
 if_exists="replace_file", # replace existing files in the target_path
 ),
)

file_mover = FileMover(
 # WHAT do we move - files in some remote dir in HDFS
 source_path="/source",
 connection=hdfs,
 # WHERE do we move files to
 target_path="/some", # a specific remote dir within the same HDFS connection
 # HOW do we load - replace existing files in the target_path
 options=FileMover.Options(if_exists="replace_file"),
)

file_df_reader = FileDFReader(
 # WHAT do we read - *.csv files from some dir in S3
 connection=s3,
 source_path="/source",
 file_format=CSV(),
 # HOW do we read - load files from /source/*.csv, not from /source/nested/*.csv
 options=FileDFReader.Options(recursive=False),
)

file_df_writer = FileDFWriter(
 # WHERE do we write to - as .csv files in some dir in S3
 connection=s3,
 target_path="/target",
 file_format=CSV(),
 # HOW do we write - replace all existing files in /target, if exists
 options=FileDFWriter.Options(if_exists="replace_entire_directory"),
)
```

More information about `options` could be found on [DB connection](connection/db_connection/index.md#db-connections) and
[File Downloader](file/file_downloader/file_downloader.md#file-downloader) / [File Uploader](file/file_uploader/file_uploader.md#file-uploader) / [File Mover](file/file_mover/file_mover.md#file-mover) / [FileDF Reader](file_df/file_df_reader/file_df_reader.md#file-df-reader) / [FileDF Writer](file_df/file_df_writer/file_df_writer.md#file-df-writer) documentation

### Read Strategies

onETL have several builtin strategies for reading data:

1. [Snapshot strategy](strategy/snapshot_strategy.html) (default strategy)
2. [Incremental strategy](strategy/incremental_strategy.html)
3. [Snapshot batch strategy](strategy/snapshot_batch_strategy.html)
4. [Incremental batch strategy](strategy/incremental_batch_strategy.html)

For example, an incremental strategy allows you to get only new data from the table:

```python
from onetl.strategy import IncrementalStrategy

reader = DBReader(
 connection=mssql,
 source="dbo.demo_table",
 hwm_column="id", # detect new data based on value of "id" column
)

# first run
with IncrementalStrategy():
 df = reader.run()

sleep(3600)

# second run
with IncrementalStrategy():
 # only rows, that appeared in the source since previous run
 df = reader.run()
```

or get only files which were not downloaded before:

```python
from onetl.strategy import IncrementalStrategy

file_downloader = FileDownloader(
 connection=sftp,
 source_path="/remote",
 local_path="/local",
 hwm_type="file_list", # save all downloaded files to a list, and exclude files already present in this list
)

# first run
with IncrementalStrategy():
 files = file_downloader.run()

sleep(3600)

# second run
with IncrementalStrategy():
 # only files, that appeared in the source since previous run
 files = file_downloader.run()
```

Most of strategies are based on [HWM](hwm_store/index.md#hwm), Please check each strategy documentation for more details

### Why just not use Connection class for extract/load?

Connections are very simple, they have only a set of some basic operations,
like `mkdir`, `remove_file`, `get_table_schema`, and so on.

High-level operations, like:
 * [Read Strategies](strategy/index.md#strategy) support
 * Handling metadata push/pull
 * Handling different options, like `if_exists="replace_file"` in case of file download/upload

is moved to a separate class which calls the connection object methods to perform some complex logic.<|MERGE_RESOLUTION|>--- conflicted
+++ resolved
@@ -26,7 +26,6 @@
 
 ### Class diagram
 
-<<<<<<< HEAD
 ```{uml}
 ...uml::
 
@@ -34,101 +33,6 @@
 Bob -> Cat
 @enduml
 ```
-=======
-<!-- TODO: uml doesn't works -->
-
-<!-- 
-```{uml}
-
-@startuml
-left to right direction
-skinparam classFontSize 20
-skinparam class {
- BackgroundColor<<DBConnection>> LightGreen
- BackgroundColor<<FileConnection>> Khaki
- BackgroundColor<<FileDFConnection>> LightBlue
- StereotypeFontColor<<FileDFConnection>> Transparent
- StereotypeFontColor<<DBConnection>> Transparent
- StereotypeFontColor<<FileConnection>> Transparent
-}
-class BaseConnection {
-}
-class DBConnection <<DBConnection>>{
-}
-DBConnection --|> BaseConnection
-class Hive <<DBConnection>>{
-}
-Hive --|> DBConnection
-class Greenplum <<DBConnection>>{
-}
-Greenplum --|> DBConnection
-class MongoDB <<DBConnection>>{
-}
-MongoDB --|> DBConnection
-class Kafka <<DBConnection>>{
-}
-Kafka --|> DBConnection
-class JDBCConnection <<DBConnection>>{
-}
-JDBCConnection --|> DBConnection
-class Clickhouse <<DBConnection>>{
-}
-Clickhouse --|> JDBCConnection
-class MSSQL <<DBConnection>>{
-}
-MSSQL --|> JDBCConnection
-class MySQL <<DBConnection>>{
-}
-MySQL --|> JDBCConnection
-class Postgres <<DBConnection>>{
-}
-Postgres --|> JDBCConnection
-class Oracle <<DBConnection>>{
-}
-Oracle --|> JDBCConnection
-class Teradata <<DBConnection>>{
-}
-Teradata --|> JDBCConnection
-class FileConnection <<FileConnection>>{
-}
-FileConnection --|> BaseConnection
-class FTP <<FileConnection>>{
-}
-FTP --|> FileConnection
-class FTPS <<FileConnection>>{
-}
-FTPS --|> FileConnection
-class HDFS <<FileConnection>>{
-}
-HDFS --|> FileConnection
-class WebDAV <<FileConnection>>{
-}
-WebDAV --|> FileConnection
-class Samba <<FileConnection>>{
-}
-Samba --|> FileConnection
-class SFTP <<FileConnection>>{
-}
-SFTP --|> FileConnection
-class S3 <<FileConnection>>{
-}
-S3 --|> FileConnection
-class FileDFConnection <<FileDFConnection>>{
-}
-FileDFConnection --|> BaseConnection
-class SparkHDFS <<FileDFConnection>>{
-}
-SparkHDFS --|> FileDFConnection
-class SparkLocalFS <<FileDFConnection>>{
-}
-SparkLocalFS --|> FileDFConnection
-class SparkS3 <<FileDFConnection>>{
-}
-SparkS3 --|> FileDFConnection
-@enduml
-```
--->
->>>>>>> edb8b002
 
 ### DBConnection
 
